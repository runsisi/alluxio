--- conflicted
+++ resolved
@@ -78,11 +78,7 @@
   private final ClientMetrics mClientMetrics;
 
   /**
-<<<<<<< HEAD
-   * Creates a WorkerClient, with a given MasterClient.
-=======
    * Creates a WorkerClient.
->>>>>>> a7384ddb
    *
    * @param workerNetAddress to worker's location
    * @param executorService the executor service
@@ -90,23 +86,14 @@
    * @param sessionId the id of the session
    * @param clientMetrics metrics of the lcient.
    */
-<<<<<<< HEAD
-  public WorkerClient(MasterClient masterClient, ExecutorService executorService,
-      TachyonConf conf, ClientMetrics clientMetrics) {
-    mMasterClient = Preconditions.checkNotNull(masterClient);
-    mExecutorService = Preconditions.checkNotNull(executorService);
-    mTachyonConf = Preconditions.checkNotNull(conf);
-    mClientMetrics = Preconditions.checkNotNull(clientMetrics);
-=======
   public WorkerClient(NetAddress workerNetAddress, ExecutorService executorService,
       TachyonConf conf, long userId, boolean isLocal, ClientMetrics clientMetrics) {
     mWorkerNetAddress = Preconditions.checkNotNull(workerNetAddress);
     mExecutorService = Preconditions.checkNotNull(executorService);
-    mTachyonConf = conf;
+    mTachyonConf = Preconditions.checkNotNull(conf);
     mUserId = userId;
     mIsLocal = isLocal;
-    mClientMetrics = clientMetrics;
->>>>>>> a7384ddb
+    mClientMetrics = Preconditions.checkNotNull(clientMetrics);
   }
 
   /**
