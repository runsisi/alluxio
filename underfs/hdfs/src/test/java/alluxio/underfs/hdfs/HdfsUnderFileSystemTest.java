--- conflicted
+++ resolved
@@ -29,17 +29,11 @@
 
   @Before
   public final void before() throws Exception {
-    UnderFileSystemConfiguration conf = new UnderFileSystemConfiguration(ImmutableMap.of(
-        "hadoop.security.group.mapping",
-        "org.apache.hadoop.security.ShellBasedUnixGroupsMapping",
-        "fs.hdfs.impl", PropertyKey.UNDERFS_HDFS_IMPL.getDefaultValue()
-    ));
-    mHdfsUnderFileSystem = HdfsUnderFileSystem
-<<<<<<< HEAD
-        .createInstance(new AlluxioURI("file:///"), UnderFileSystemConfiguration.defaults());
-=======
-        .createInstance(new AlluxioURI("file:///"), conf);
->>>>>>> 5e0c1ed8
+    UnderFileSystemConfiguration conf = new UnderFileSystemConfiguration(false, false,
+        ImmutableMap.of("hadoop.security.group.mapping",
+            "org.apache.hadoop.security.ShellBasedUnixGroupsMapping", "fs.hdfs.impl",
+            PropertyKey.UNDERFS_HDFS_IMPL.getDefaultValue()));
+    mHdfsUnderFileSystem = HdfsUnderFileSystem.createInstance(new AlluxioURI("file:///"), conf);
   }
 
   /**
