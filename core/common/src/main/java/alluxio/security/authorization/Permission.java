/*
 * The Alluxio Open Foundation licenses this work under the Apache License, version 2.0
 * (the "License"). You may not use this work except in compliance with the License, which is
 * available at www.apache.org/licenses/LICENSE-2.0
 *
 * This software is distributed on an "AS IS" basis, WITHOUT WARRANTIES OR CONDITIONS OF ANY KIND,
 * either express or implied, as more fully set forth in the License.
 *
 * See the NOTICE file distributed with this work for information regarding copyright ownership.
 */

package alluxio.security.authorization;

import alluxio.Configuration;
import alluxio.Constants;
import alluxio.exception.ExceptionMessage;
import alluxio.security.LoginUser;
import alluxio.security.User;
import alluxio.security.authentication.AuthenticatedClientUser;
import alluxio.util.CommonUtils;
import alluxio.util.SecurityUtils;

import com.google.common.base.Objects;
import com.google.common.base.Preconditions;

import java.io.IOException;

import javax.annotation.concurrent.NotThreadSafe;

/**
 * The permission for a file or directory.
 */
@NotThreadSafe
public final class Permission {
  /** This default umask is used to calculate file permission from directory permission. */
  private static final Mode FILE_UMASK = new Mode(Constants.FILE_DIR_PERMISSION_DIFF);

  private String mOwner;
  private String mGroup;
  private Mode mMode;

  /**
   * Constructs an instance of {@link Permission}.
   *
   * @param owner the owner
   * @param group the group
   * @param mode the {@link Mode}
   */
  public Permission(String owner, String group, Mode mode) {
    Preconditions.checkNotNull(mode, ExceptionMessage.MODE_IS_NULL.getMessage());
    mOwner = owner;
    mGroup = group;
    mMode = mode;
  }

  /**
   * Constructs an instance of {@link Permission}. The permission is represented by short.
   *
   * @param owner the owner
   * @param group the group
   * @param mode the {@link Mode} represented by short value
   */
  public Permission(String owner, String group, short mode) {
    this(owner, group, new Mode(mode));
  }

  /**
   * Constructs an instance of {@link Permission} cloned from the given permission.
   *
   * @param p the given permission
   */
  public Permission(Permission p) {
    this(p.getOwner(), p.getGroup(), new Mode(p.getMode()));
  }

  /**
   * @return the owner
   */
  public String getOwner() {
    return mOwner;
  }

  /**
   * @return the group
   */
  public String getGroup() {
    return mGroup;
  }

  /**
   * @return the {@link Mode}
   */
  public Mode getMode() {
    return mMode;
  }

  /**
   * Applies umask to the mode bits.
   *
   * @param umask the umask to apply
   * @return this {@link Permission} after umask applied
   */
  public Permission applyUMask(Mode umask) {
    mMode = mMode.applyUMask(umask);
    return this;
  }

  /**
   * Applies the default umask for newly created files to the mode bits.
   *
   * @param conf the runtime configuration of Alluxio
   * @return this {@link Permission} after umask applied
   */
  public Permission applyFileUMask(Configuration conf) {
    mMode = mMode.applyUMask(Mode.getUMask(conf)).applyUMask(FILE_UMASK);
    return this;
  }

  /**
   * Applies the default umask for newly created directories to the mode bits.
   *
   * @param conf the runtime configuration of Alluxio
   * @return this {@link Permission} after umask applied
   */
  public Permission applyDirectoryUMask(Configuration conf) {
    mMode = mMode.applyUMask(Mode.getUMask(conf));
    return this;
  }

  /**
   * Sets the owner based on the thrift transport and updates the group to the primary group of the
   * owner. If authentication is {@link alluxio.security.authentication.AuthType#NOSASL}, this a
   * no-op.
   *
   * @param conf the runtime configuration of Alluxio
   * @return the {@link Permission} for a file or a directory
   * @throws IOException when getting owner or group information fails
   */
  public Permission setOwnerFromThriftClient(Configuration conf) throws IOException {
    if (!SecurityUtils.isAuthenticationEnabled(conf)) {
      // no authentication, no owner is set
      return this;
    }
    // get the username through the authentication mechanism
    User user = AuthenticatedClientUser.get(conf);
<<<<<<< HEAD
    if (user == null) {
      throw new IOException(ExceptionMessage.AUTHORIZED_CLIENT_USER_IS_NULL.getMessage());
    }
    mUserName = user.getName();
    mGroupName = CommonUtils.getPrimaryGroupName(conf, user.getName());
=======
    Preconditions.checkNotNull(user, ExceptionMessage.AUTHORIZED_CLIENT_USER_IS_NULL.getMessage());
    mOwner = user.getName();
    mGroup = CommonUtils.getPrimaryGroupName(conf, user.getName());
>>>>>>> 06ca7bb3
    return this;
  }

  /**
   * Sets the owner based on the login module and updates the group to the primary group of the
   * owner. If authentication is {@link alluxio.security.authentication.AuthType#NOSASL}, this a
   * no-op.
   *
   * @param conf the runtime configuration of Alluxio
   * @return the {@link Permission} for a file or a directory
   * @throws IOException when getting owner or group information fails
   */
  public Permission setOwnerFromLoginModule(Configuration conf) throws IOException {
    if (!SecurityUtils.isAuthenticationEnabled(conf)) {
      // no authentication, no owner is set
      return this;
    }
    // get the username through the login module
    String user = LoginUser.get(conf).getName();
    mOwner = user;
    mGroup = CommonUtils.getPrimaryGroupName(conf, user);
    return this;
  }

  /**
   * Creates the default {@link Permission} for a file or a directory. Both owner and group are
   * empty and the "full access" mode is used.
   *
   * @return the {@link Permission} for a file or a directory
   */
  public static Permission defaults() {
    // no authentication, every action is permitted
    return new Permission("", "", Mode.createFullAccess());
  }

  @Override
  public boolean equals(Object o) {
    if (this == o) {
      return true;
    }
    if (!(o instanceof Permission)) {
      return false;
    }
    Permission that = (Permission) o;
    return Objects.equal(mOwner, that.mOwner)
        && Objects.equal(mGroup, that.mGroup)
        && Objects.equal(mMode, that.mMode);
  }

  @Override
  public int hashCode() {
    return Objects.hashCode(mOwner, mGroup, mMode);
  }

  @Override
  public String toString() {
    return mOwner + ":" + mGroup + ":" + mMode;
  }
}<|MERGE_RESOLUTION|>--- conflicted
+++ resolved
@@ -143,17 +143,11 @@
     }
     // get the username through the authentication mechanism
     User user = AuthenticatedClientUser.get(conf);
-<<<<<<< HEAD
     if (user == null) {
       throw new IOException(ExceptionMessage.AUTHORIZED_CLIENT_USER_IS_NULL.getMessage());
     }
-    mUserName = user.getName();
-    mGroupName = CommonUtils.getPrimaryGroupName(conf, user.getName());
-=======
-    Preconditions.checkNotNull(user, ExceptionMessage.AUTHORIZED_CLIENT_USER_IS_NULL.getMessage());
     mOwner = user.getName();
     mGroup = CommonUtils.getPrimaryGroupName(conf, user.getName());
->>>>>>> 06ca7bb3
     return this;
   }
 
