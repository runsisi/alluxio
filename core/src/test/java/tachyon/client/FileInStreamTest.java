/*
 * Licensed to the University of California, Berkeley under one or more contributor license
 * agreements. See the NOTICE file distributed with this work for additional information regarding
 * copyright ownership. The ASF licenses this file to You under the Apache License, Version 2.0 (the
 * "License"); you may not use this file except in compliance with the License. You may obtain a
 * copy of the License at
 * 
 * http://www.apache.org/licenses/LICENSE-2.0
 * 
 * Unless required by applicable law or agreed to in writing, software distributed under the License
 * is distributed on an "AS IS" BASIS, WITHOUT WARRANTIES OR CONDITIONS OF ANY KIND, either express
 * or implied. See the License for the specific language governing permissions and limitations under
 * the License.
 */
package tachyon.client;

import java.io.IOException;

import org.junit.AfterClass;
import org.junit.Assert;
import org.junit.BeforeClass;
import org.junit.Rule;
import org.junit.Test;
import org.junit.rules.ExpectedException;

import tachyon.TestUtils;
import tachyon.master.LocalTachyonCluster;

/**
 * Unit tests for <code>tachyon.client.FileInStream</code>.
 */
public class FileInStreamTest {
  private static final int BLOCK_SIZE = 30;
  private static final int MIN_LEN = BLOCK_SIZE + 1;
  private static final int MAX_LEN = 255;
  private static final int MEAN = (MIN_LEN + MAX_LEN) / 2;
  private static final int DELTA = 33;

  private static LocalTachyonCluster sLocalTachyonCluster = null;
  private static TachyonFS sTfs = null;

  @Rule
  public ExpectedException thrown = ExpectedException.none();

<<<<<<< HEAD
  @After
  public final void after() throws Exception {
    mLocalTachyonCluster.stop();
  }

  @Before
  public final void before() throws IOException {
    mLocalTachyonCluster = new LocalTachyonCluster(10000, 1000, BLOCK_SIZE);
    mLocalTachyonCluster.start();
    mTfs = mLocalTachyonCluster.getClient();
=======
  @AfterClass
  public static final void afterClass() throws Exception {
    sLocalTachyonCluster.stop();
    System.clearProperty("tachyon.user.quota.unit.bytes");
    System.clearProperty("tachyon.user.default.block.size.byte");
  }

  @BeforeClass
  public static final void beforeClass() throws IOException {
    System.setProperty("tachyon.user.quota.unit.bytes", "1000");
    System.setProperty("tachyon.user.default.block.size.byte", String.valueOf(BLOCK_SIZE));
    sLocalTachyonCluster = new LocalTachyonCluster(10000);
    sLocalTachyonCluster.start();
    sTfs = sLocalTachyonCluster.getClient();
>>>>>>> 2a67a67f
  }

  /**
   * Test <code>void read()</code>.
   */
  @Test
  public void readTest1() throws IOException {
    String uniqPath = TestUtils.uniqPath();
    for (int k = MIN_LEN; k <= MAX_LEN; k += DELTA) {
      for (WriteType op : WriteType.values()) {
        int fileId = TestUtils.createByteFile(sTfs, uniqPath + "/file_" + k + "_" + op, op, k);

        TachyonFile file = sTfs.getFile(fileId);
        InStream is =
            (k < MEAN ? file.getInStream(ReadType.CACHE) : file.getInStream(ReadType.NO_CACHE));
        Assert.assertTrue(is instanceof FileInStream);
        byte[] ret = new byte[k];
        int value = is.read();
        int cnt = 0;
        while (value != -1) {
          Assert.assertTrue(value >= 0);
          Assert.assertTrue(value < 256);
          ret[cnt ++] = (byte) value;
          value = is.read();
        }
        Assert.assertEquals(cnt, k);
        Assert.assertTrue(TestUtils.equalIncreasingByteArray(k, ret));
        is.close();

        is = (k < MEAN ? file.getInStream(ReadType.CACHE) : file.getInStream(ReadType.NO_CACHE));
        Assert.assertTrue(is instanceof FileInStream);
        ret = new byte[k];
        value = is.read();
        cnt = 0;
        while (value != -1) {
          Assert.assertTrue(value >= 0);
          Assert.assertTrue(value < 256);
          ret[cnt ++] = (byte) value;
          value = is.read();
        }
        Assert.assertEquals(cnt, k);
        Assert.assertTrue(TestUtils.equalIncreasingByteArray(k, ret));
        is.close();
      }
    }
  }

  /**
   * Test <code>void read(byte[] b)</code>.
   */
  @Test
  public void readTest2() throws IOException {
    String uniqPath = TestUtils.uniqPath();
    for (int k = MIN_LEN; k <= MAX_LEN; k += DELTA) {
      for (WriteType op : WriteType.values()) {
        int fileId = TestUtils.createByteFile(sTfs, uniqPath + "/file_" + k + "_" + op, op, k);

        TachyonFile file = sTfs.getFile(fileId);
        InStream is =
            (k < MEAN ? file.getInStream(ReadType.CACHE) : file.getInStream(ReadType.NO_CACHE));
        Assert.assertTrue(is instanceof FileInStream);
        byte[] ret = new byte[k];
        Assert.assertEquals(k, is.read(ret));
        Assert.assertTrue(TestUtils.equalIncreasingByteArray(k, ret));
        is.close();

        is = (k < MEAN ? file.getInStream(ReadType.CACHE) : file.getInStream(ReadType.NO_CACHE));
        Assert.assertTrue(is instanceof FileInStream);
        ret = new byte[k];
        Assert.assertEquals(k, is.read(ret));
        Assert.assertTrue(TestUtils.equalIncreasingByteArray(k, ret));
        is.close();
      }
    }
  }

  /**
   * Test <code>void read(byte[] b, int off, int len)</code>.
   */
  @Test
  public void readTest3() throws IOException {
    String uniqPath = TestUtils.uniqPath();
    for (int k = MIN_LEN; k <= MAX_LEN; k += DELTA) {
      for (WriteType op : WriteType.values()) {
        int fileId = TestUtils.createByteFile(sTfs, uniqPath + "/file_" + k + "_" + op, op, k);

        TachyonFile file = sTfs.getFile(fileId);
        InStream is =
            (k < MEAN ? file.getInStream(ReadType.CACHE) : file.getInStream(ReadType.NO_CACHE));
        Assert.assertTrue(is instanceof FileInStream);
        byte[] ret = new byte[k / 2];
        Assert.assertEquals(k / 2, is.read(ret, 0, k / 2));
        Assert.assertTrue(TestUtils.equalIncreasingByteArray(k / 2, ret));
        is.close();

        is = (k < MEAN ? file.getInStream(ReadType.CACHE) : file.getInStream(ReadType.NO_CACHE));
        Assert.assertTrue(is instanceof FileInStream);
        ret = new byte[k];
        Assert.assertEquals(k, is.read(ret, 0, k));
        Assert.assertTrue(TestUtils.equalIncreasingByteArray(k, ret));
        is.close();
      }
    }
  }

  /**
   * Test <code>void read(byte[] b, int off, int len)</code> for end of file.
   */
  @Test
  public void readEndOfFileTest() throws IOException {
    String uniqPath = TestUtils.uniqPath();
    for (int k = MIN_LEN; k <= MAX_LEN; k += DELTA) {
      for (WriteType op : WriteType.values()) {
        int fileId = TestUtils.createByteFile(sTfs, uniqPath + "/file_" + k + "_" + op, op, k);

        TachyonFile file = sTfs.getFile(fileId);
        InStream is =
            (k < MEAN ? file.getInStream(ReadType.CACHE) : file.getInStream(ReadType.NO_CACHE));
        Assert.assertTrue(is instanceof FileInStream);
        try {
          byte[] ret = new byte[k / 2];
          int readBytes = is.read(ret, 0, k / 2);
          while (readBytes != -1) {
            readBytes = is.read(ret);
            Assert.assertTrue(0 != readBytes);
          }
          Assert.assertEquals(-1, readBytes);
        } finally {
          is.close();
        }
      }
    }
  }

  /**
   * Test <code>void seek(long pos)</code>. Validate the expected exception for seeking a negative
   * position.
   * 
   * @throws IOException
   */
  @Test
  public void seekExceptionTest1() throws IOException {
    String uniqPath = TestUtils.uniqPath();
    for (int k = MIN_LEN; k <= MAX_LEN; k += DELTA) {
      for (WriteType op : WriteType.values()) {
        int fileId = TestUtils.createByteFile(sTfs, uniqPath + "/file_" + k + "_" + op, op, k);

        TachyonFile file = sTfs.getFile(fileId);
        InStream is =
            (k < MEAN ? file.getInStream(ReadType.CACHE) : file.getInStream(ReadType.NO_CACHE));

        try {
          is.seek(-1);
        } catch (IOException e) {
          // This is expected
          continue;
        }
        is.close();
        throw new IOException("Except seek IOException");
      }
    }
  }

  /**
   * Test <code>void seek(long pos)</code>. Validate the expected exception for seeking a position
   * that is past EOF.
   *
   * @throws IOException
   */
  @Test
  public void seekExceptionTest2() throws IOException {
    thrown.expect(IOException.class);
    thrown.expectMessage("Seek position is past EOF");
    String uniqPath = TestUtils.uniqPath();
    for (int k = MIN_LEN; k <= MAX_LEN; k += DELTA) {
      for (WriteType op : WriteType.values()) {
        int fileId = TestUtils.createByteFile(sTfs, uniqPath + "/file_" + k + "_" + op, op, k);

        TachyonFile file = sTfs.getFile(fileId);
        InStream is =
            (k < MEAN ? file.getInStream(ReadType.CACHE) : file.getInStream(ReadType.NO_CACHE));

        is.seek(k + 1);
        is.close();
      }
    }
  }

  /**
   * Test <code>void seek(long pos)</code>.
   * 
   * @throws IOException
   */
  @Test
  public void seekTest() throws IOException {
    String uniqPath = TestUtils.uniqPath();
    for (int k = MIN_LEN; k <= MAX_LEN; k += DELTA) {
      for (WriteType op : WriteType.values()) {
        int fileId = TestUtils.createByteFile(sTfs, uniqPath + "/file_" + k + "_" + op, op, k);

        TachyonFile file = sTfs.getFile(fileId);
        InStream is =
            (k < MEAN ? file.getInStream(ReadType.CACHE) : file.getInStream(ReadType.NO_CACHE));

        Assert.assertTrue(is instanceof FileInStream);
        is.seek(k / 3);
        Assert.assertEquals(k / 3, is.read());
        is.seek(k / 2);
        Assert.assertEquals(k / 2, is.read());
        is.seek(k / 4);
        Assert.assertEquals(k / 4, is.read());
        is.close();
      }
    }
  }

  /**
   * Test <code>long skip(long len)</code>.
   */
  @Test
  public void skipTest() throws IOException {
    String uniqPath = TestUtils.uniqPath();
    for (int k = MIN_LEN; k <= MAX_LEN; k += DELTA) {
      for (WriteType op : WriteType.values()) {
        int fileId = TestUtils.createByteFile(sTfs, uniqPath + "/file_" + k + "_" + op, op, k);

        TachyonFile file = sTfs.getFile(fileId);
        InStream is =
            (k < MEAN ? file.getInStream(ReadType.CACHE) : file.getInStream(ReadType.NO_CACHE));
        Assert.assertTrue(is instanceof FileInStream);
        Assert.assertEquals(k / 2, is.skip(k / 2));
        Assert.assertEquals(k / 2, is.read());
        is.close();

        is = (k < MEAN ? file.getInStream(ReadType.CACHE) : file.getInStream(ReadType.NO_CACHE));
        Assert.assertTrue(is instanceof FileInStream);
        Assert.assertEquals(k / 3, is.skip(k / 3));
        Assert.assertEquals(k / 3, is.read());
        is.close();
      }
    }
  }
}<|MERGE_RESOLUTION|>--- conflicted
+++ resolved
@@ -42,33 +42,16 @@
   @Rule
   public ExpectedException thrown = ExpectedException.none();
 
-<<<<<<< HEAD
-  @After
-  public final void after() throws Exception {
-    mLocalTachyonCluster.stop();
-  }
-
-  @Before
-  public final void before() throws IOException {
-    mLocalTachyonCluster = new LocalTachyonCluster(10000, 1000, BLOCK_SIZE);
-    mLocalTachyonCluster.start();
-    mTfs = mLocalTachyonCluster.getClient();
-=======
   @AfterClass
   public static final void afterClass() throws Exception {
     sLocalTachyonCluster.stop();
-    System.clearProperty("tachyon.user.quota.unit.bytes");
-    System.clearProperty("tachyon.user.default.block.size.byte");
   }
 
   @BeforeClass
   public static final void beforeClass() throws IOException {
-    System.setProperty("tachyon.user.quota.unit.bytes", "1000");
-    System.setProperty("tachyon.user.default.block.size.byte", String.valueOf(BLOCK_SIZE));
-    sLocalTachyonCluster = new LocalTachyonCluster(10000);
+    sLocalTachyonCluster = new LocalTachyonCluster(10000, 1000, BLOCK_SIZE);
     sLocalTachyonCluster.start();
     sTfs = sLocalTachyonCluster.getClient();
->>>>>>> 2a67a67f
   }
 
   /**
