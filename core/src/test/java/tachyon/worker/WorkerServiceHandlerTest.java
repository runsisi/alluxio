/*
 * Licensed to the University of California, Berkeley under one or more contributor license
 * agreements. See the NOTICE file distributed with this work for additional information regarding
 * copyright ownership. The ASF licenses this file to You under the Apache License, Version 2.0 (the
 * "License"); you may not use this file except in compliance with the License. You may obtain a
 * copy of the License at
 * 
 * http://www.apache.org/licenses/LICENSE-2.0
 * 
 * Unless required by applicable law or agreed to in writing, software distributed under the License
 * is distributed on an "AS IS" BASIS, WITHOUT WARRANTIES OR CONDITIONS OF ANY KIND, either express
 * or implied. See the License for the specific language governing permissions and limitations under
 * the License.
 */
package tachyon.worker;

import java.io.File;
import java.io.IOException;

import org.apache.thrift.TException;
import org.junit.After;
import org.junit.Assert;
import org.junit.Before;
import org.junit.Test;

import tachyon.Constants;
import tachyon.TachyonURI;
import tachyon.TestUtils;
import tachyon.UnderFileSystem;
import tachyon.client.TachyonFS;
import tachyon.client.WriteType;
import tachyon.master.LocalTachyonCluster;
import tachyon.master.MasterInfo;
import tachyon.thrift.ClientFileInfo;
import tachyon.thrift.FileAlreadyExistException;
import tachyon.thrift.FileDoesNotExistException;
import tachyon.thrift.InvalidPathException;
import tachyon.thrift.OutOfSpaceException;
import tachyon.util.CommonUtils;

/**
 * Unit tests for tachyon.WorkerServiceHandler
 */
public class WorkerServiceHandlerTest {
  private static final long WORKER_CAPACITY_BYTES = 10000;
  private static final int USER_QUOTA_UNIT_BYTES = 100;

  private LocalTachyonCluster mLocalTachyonCluster = null;
  private MasterInfo mMasterInfo = null;
  private WorkerServiceHandler mWorkerServiceHandler = null;
  private TachyonFS mTfs = null;

  @After
  public final void after() throws Exception {
    mLocalTachyonCluster.stop();
  }

  @Before
  public final void before() throws IOException {
    mLocalTachyonCluster = new LocalTachyonCluster(WORKER_CAPACITY_BYTES, USER_QUOTA_UNIT_BYTES,
        Constants.GB);
    mLocalTachyonCluster.start();
    mWorkerServiceHandler = mLocalTachyonCluster.getWorker().getWorkerServiceHandler();
    mMasterInfo = mLocalTachyonCluster.getMasterInfo();
    mTfs = mLocalTachyonCluster.getClient();
  }

  @Test
<<<<<<< HEAD
  public void evictionTest() throws IOException, TException {
=======
  public void cancelBlockTest() throws TException, IOException {
    final long userId = 1L;
    final long blockId = 12345L;
    String filename = mWorkerServiceHandler.requestBlockLocation(userId, blockId,
        WORKER_CAPACITY_BYTES / 10L);
    Assert.assertTrue(filename != null);
    createBlockFile(filename, (int)(WORKER_CAPACITY_BYTES / 10L - 10L));
    mWorkerServiceHandler.cancelBlock(userId, blockId);
    Assert.assertFalse(new File(filename).exists());
    CommonUtils.sleepMs(null, WORKER_TO_MASTER_HEARTBEAT_INTERVAL_MS);
    Assert.assertEquals(0, mMasterInfo.getUsedBytes());
  }

  @Test
  public void cacheBlockTest() throws TException, IOException {
    final long userId = 1L;
    final int fileId = mTfs.createFile(new TachyonURI("/testFile1"));
    final long blockId0 = mTfs.getBlockId(fileId, 0);
    final long blockId1 = mTfs.getBlockId(fileId, 1);
    String filename = mWorkerServiceHandler.requestBlockLocation(userId, blockId0,
        WORKER_CAPACITY_BYTES / 10L);
    Assert.assertTrue(filename != null);
    createBlockFile(filename, (int)(WORKER_CAPACITY_BYTES / 10L - 10L));
    mWorkerServiceHandler.cacheBlock(userId, blockId0);
    Assert.assertEquals(WORKER_CAPACITY_BYTES / 10L - 10, mMasterInfo.getUsedBytes());

    Exception exception = null;
    try {
      mWorkerServiceHandler.cacheBlock(userId, blockId1);
    } catch (FileDoesNotExistException e) {
      exception = e;
    }
    Assert.assertEquals(
        new FileDoesNotExistException("Block doesn't exist! blockId:" + blockId1), exception);
  }

  private void createBlockFile(String filename, int fileLen)
      throws IOException, InvalidPathException {
    UnderFileSystem.get(filename).mkdirs(CommonUtils.getParent(filename), true);
    BlockHandler handler = BlockHandler.get(filename);
    handler.append(0, TestUtils.getIncreasingByteArray(fileLen), 0, fileLen);
    handler.close();
  }

  @Test
  public void evictionTest() throws InvalidPathException, FileAlreadyExistException, IOException,
      FileDoesNotExistException, TException {
>>>>>>> 0462fb35
    int fileId1 =
        TestUtils.createByteFile(mTfs, "/file1", WriteType.MUST_CACHE,
            (int) WORKER_CAPACITY_BYTES / 3);
    Assert.assertTrue(fileId1 >= 0);
    ClientFileInfo fileInfo1 = mMasterInfo.getClientFileInfo(new TachyonURI("/file1"));
    Assert.assertEquals(100, fileInfo1.inMemoryPercentage);
    int fileId2 =
        TestUtils.createByteFile(mTfs, "/file2", WriteType.MUST_CACHE,
            (int) WORKER_CAPACITY_BYTES / 3);
    Assert.assertTrue(fileId2 >= 0);
    fileInfo1 = mMasterInfo.getClientFileInfo(new TachyonURI("/file1"));
    ClientFileInfo fileInfo2 = mMasterInfo.getClientFileInfo(new TachyonURI("/file2"));
    Assert.assertEquals(100, fileInfo1.inMemoryPercentage);
    Assert.assertEquals(100, fileInfo2.inMemoryPercentage);
    int fileId3 =
        TestUtils.createByteFile(mTfs, "/file3", WriteType.MUST_CACHE,
            (int) WORKER_CAPACITY_BYTES / 2);
    CommonUtils.sleepMs(null,
        TestUtils.getToMasterHeartBeatIntervalMs(mLocalTachyonCluster.getWorkerTachyonConf()));
    fileInfo1 = mMasterInfo.getClientFileInfo(new TachyonURI("/file1"));
    fileInfo2 = mMasterInfo.getClientFileInfo(new TachyonURI("/file2"));
    ClientFileInfo fileInfo3 = mMasterInfo.getClientFileInfo(new TachyonURI("/file3"));
    Assert.assertTrue(fileId3 >= 0);
    Assert.assertEquals(0, fileInfo1.inMemoryPercentage);
    Assert.assertEquals(100, fileInfo2.inMemoryPercentage);
    Assert.assertEquals(100, fileInfo3.inMemoryPercentage);
  }

  @Test
  public void requestSpaceTest() throws TException, IOException {
    final long userId = 1L;
    final long blockId1 = 12345L;
    final long blockId2 = 12346L;
    String filename = mWorkerServiceHandler.requestBlockLocation(userId, blockId1,
        WORKER_CAPACITY_BYTES / 10L);
    Assert.assertTrue(filename != null);
    boolean result =
        mWorkerServiceHandler.requestSpace(userId, blockId1, WORKER_CAPACITY_BYTES / 10L);
    Assert.assertEquals(true, result);
    result = mWorkerServiceHandler.requestSpace(userId, blockId1, WORKER_CAPACITY_BYTES);
    Assert.assertEquals(false, result);
    Exception exception = null;
    try {
      mWorkerServiceHandler.requestSpace(userId, blockId2, WORKER_CAPACITY_BYTES / 10L);
    } catch (FileDoesNotExistException e) {
      exception = e;
    }
    Assert.assertEquals(new FileDoesNotExistException(
        "Temporary block file doesn't exist! blockId:" + blockId2), exception);

    try {
      mWorkerServiceHandler.requestBlockLocation(userId, blockId2, WORKER_CAPACITY_BYTES + 1);
    } catch (OutOfSpaceException e) {
      exception = e;
    }
    Assert.assertEquals(new OutOfSpaceException(String.format("Failed to allocate space for block!"
        + " blockId(%d) sizeBytes(%d)", blockId2, WORKER_CAPACITY_BYTES + 1)), exception);
    
  }

  @Test
  public void totalOverCapacityRequestSpaceTest() throws TException {
    final long userId1 = 1L;
    final long blockId1 = 12345L;
    final long userId2 = 2L;
    final long blockId2 = 23456L;
    String filePath1 = mWorkerServiceHandler.requestBlockLocation(userId1, blockId1,
        WORKER_CAPACITY_BYTES / 2);
    Assert.assertTrue(filePath1 != null);
    String filePath2 = mWorkerServiceHandler.requestBlockLocation(userId2, blockId2,
        WORKER_CAPACITY_BYTES / 2);
    Assert.assertTrue(filePath2 != null);

    Assert.assertFalse(mWorkerServiceHandler.requestSpace(userId1, blockId1,
        WORKER_CAPACITY_BYTES / 2));
    Assert.assertFalse(mWorkerServiceHandler.requestSpace(userId2, blockId2,
        WORKER_CAPACITY_BYTES / 2));
  }
}<|MERGE_RESOLUTION|>--- conflicted
+++ resolved
@@ -29,6 +29,7 @@
 import tachyon.UnderFileSystem;
 import tachyon.client.TachyonFS;
 import tachyon.client.WriteType;
+import tachyon.conf.TachyonConf;
 import tachyon.master.LocalTachyonCluster;
 import tachyon.master.MasterInfo;
 import tachyon.thrift.ClientFileInfo;
@@ -49,6 +50,8 @@
   private MasterInfo mMasterInfo = null;
   private WorkerServiceHandler mWorkerServiceHandler = null;
   private TachyonFS mTfs = null;
+  private TachyonConf mMasterTachyonConf;
+  private TachyonConf mWorkerTachyonConf;
 
   @After
   public final void after() throws Exception {
@@ -63,12 +66,11 @@
     mWorkerServiceHandler = mLocalTachyonCluster.getWorker().getWorkerServiceHandler();
     mMasterInfo = mLocalTachyonCluster.getMasterInfo();
     mTfs = mLocalTachyonCluster.getClient();
+    mMasterTachyonConf = mLocalTachyonCluster.getMasterTachyonConf();
+    mWorkerTachyonConf = mLocalTachyonCluster.getWorkerTachyonConf();
   }
 
   @Test
-<<<<<<< HEAD
-  public void evictionTest() throws IOException, TException {
-=======
   public void cancelBlockTest() throws TException, IOException {
     final long userId = 1L;
     final long blockId = 12345L;
@@ -78,7 +80,7 @@
     createBlockFile(filename, (int)(WORKER_CAPACITY_BYTES / 10L - 10L));
     mWorkerServiceHandler.cancelBlock(userId, blockId);
     Assert.assertFalse(new File(filename).exists());
-    CommonUtils.sleepMs(null, WORKER_TO_MASTER_HEARTBEAT_INTERVAL_MS);
+    CommonUtils.sleepMs(null, TestUtils.getToMasterHeartBeatIntervalMs(mWorkerTachyonConf));
     Assert.assertEquals(0, mMasterInfo.getUsedBytes());
   }
 
@@ -107,16 +109,14 @@
 
   private void createBlockFile(String filename, int fileLen)
       throws IOException, InvalidPathException {
-    UnderFileSystem.get(filename).mkdirs(CommonUtils.getParent(filename), true);
+    UnderFileSystem.get(filename, mMasterTachyonConf).mkdirs(CommonUtils.getParent(filename), true);
     BlockHandler handler = BlockHandler.get(filename);
     handler.append(0, TestUtils.getIncreasingByteArray(fileLen), 0, fileLen);
     handler.close();
   }
 
   @Test
-  public void evictionTest() throws InvalidPathException, FileAlreadyExistException, IOException,
-      FileDoesNotExistException, TException {
->>>>>>> 0462fb35
+  public void evictionTest() throws IOException, TException {
     int fileId1 =
         TestUtils.createByteFile(mTfs, "/file1", WriteType.MUST_CACHE,
             (int) WORKER_CAPACITY_BYTES / 3);
