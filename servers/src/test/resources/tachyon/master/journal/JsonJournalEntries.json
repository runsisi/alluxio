--- conflicted
+++ resolved
@@ -95,18 +95,6 @@
       "id":1
     }
   },
-<<<<<<< HEAD
-=======
-  "SET_PINNED":{
-    "mSequenceNumber":1945,
-    "mType":"SET_PINNED",
-    "mParameters":{
-      "opTimeMs":1409349750338,
-      "pinned":false,
-      "id":1
-    }
-  },
->>>>>>> f8143504
   "DELETE_FILE":{
     "mSequenceNumber":1945,
     "mType":"DELETE_FILE",
