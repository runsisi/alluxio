--- conflicted
+++ resolved
@@ -72,12 +72,6 @@
 public final class BlockMaster extends MasterBase implements ContainerIdGenerable {
   private static final Logger LOG = LoggerFactory.getLogger(Constants.LOGGER_TYPE);
 
-<<<<<<< HEAD
-  // TODO(gene): Use a master context in the future.
-  private final TachyonConf mTachyonConf;
-
-=======
->>>>>>> 01578f84
   /** Block metadata management. */
   /**
    * Blocks on all workers, including active and lost blocks. This state must be journaled. Access
