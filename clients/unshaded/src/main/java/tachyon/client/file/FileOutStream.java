/*
 * Licensed to the University of California, Berkeley under one or more contributor license
 * agreements. See the NOTICE file distributed with this work for additional information regarding
 * copyright ownership. The ASF licenses this file to You under the Apache License, Version 2.0 (the
 * "License"); you may not use this file except in compliance with the License. You may obtain a
 * copy of the License at
 *
 * http://www.apache.org/licenses/LICENSE-2.0
 *
 * Unless required by applicable law or agreed to in writing, software distributed under the License
 * is distributed on an "AS IS" BASIS, WITHOUT WARRANTIES OR CONDITIONS OF ANY KIND, either express
 * or implied. See the License for the specific language governing permissions and limitations under
 * the License.
 */

package tachyon.client.file;

import java.io.IOException;
import java.io.OutputStream;
import java.util.LinkedList;
import java.util.List;

import org.slf4j.Logger;
import org.slf4j.LoggerFactory;

import com.google.common.base.Preconditions;

import tachyon.Constants;
import tachyon.annotation.PublicApi;
import tachyon.client.Cancelable;
import tachyon.client.ClientContext;
import tachyon.client.TachyonStorageType;
import tachyon.client.UnderStorageType;
import tachyon.client.Utils;
import tachyon.client.WorkerNetAddress;
import tachyon.client.block.BufferedBlockOutStream;
import tachyon.client.file.options.CompleteFileOptions;
import tachyon.client.file.options.OutStreamOptions;
import tachyon.client.file.policy.FileWriteLocationPolicy;
import tachyon.exception.ExceptionMessage;
import tachyon.exception.PreconditionMessage;
import tachyon.exception.TachyonException;
import tachyon.thrift.FileInfo;
import tachyon.underfs.UnderFileSystem;
import tachyon.util.io.PathUtils;

/**
 * Provides a streaming API to write a file. This class wraps the BlockOutStreams for each of the
 * blocks in the file and abstracts the switching between streams. The backing streams can write to
 * Tachyon space in the local machine or remote machines. If the
 * {@link UnderStorageType} is {@link UnderStorageType#SYNC_PERSIST}, another stream will write the
 * data to the under storage system.
 */
@PublicApi
public class FileOutStream extends AbstractCountingOutStream implements Cancelable {
  private static final Logger LOG = LoggerFactory.getLogger(Constants.LOGGER_TYPE);

  private final long mBlockSize;
  protected final TachyonStorageType mTachyonStorageType;
  private final UnderStorageType mUnderStorageType;
  private final FileSystemContext mContext;
  private final OutputStream mUnderStorageOutputStream;
  private final long mNonce;
  private String mUfsPath;
  private FileWriteLocationPolicy mLocationPolicy;

  protected boolean mCanceled;
  protected boolean mClosed;
  private boolean mShouldCacheCurrentBlock;
  protected BufferedBlockOutStream mCurrentBlockOutStream;
  protected List<BufferedBlockOutStream> mPreviousBlockOutStreams;

  protected final long mFileId;

  /**
   * Creates a new file output stream.
   *
   * @param fileId the file id
   * @param options the client options
   * @throws IOException if an I/O error occurs
   */
  public FileOutStream(long fileId, OutStreamOptions options) throws IOException {
    mFileId = fileId;
    mNonce = Utils.getRandomNonNegativeLong();
    mBlockSize = options.getBlockSizeBytes();
    mTachyonStorageType = options.getTachyonStorageType();
    mUnderStorageType = options.getUnderStorageType();
    mContext = FileSystemContext.INSTANCE;
    mPreviousBlockOutStreams = new LinkedList<BufferedBlockOutStream>();
    if (mUnderStorageType.isSyncPersist()) {
      updateUfsPath();
      String tmpPath = PathUtils.temporaryFileName(fileId, mNonce, mUfsPath);
      UnderFileSystem ufs = UnderFileSystem.get(tmpPath, ClientContext.getConf());
      // TODO(jiri): Implement collection of temporary files left behind by dead clients.
      mUnderStorageOutputStream = ufs.create(tmpPath, (int) mBlockSize);
    } else {
      mUfsPath = null;
      mUnderStorageOutputStream = null;
    }
    mClosed = false;
    mCanceled = false;
    mShouldCacheCurrentBlock = mTachyonStorageType.isStore();
<<<<<<< HEAD
    mBytesWritten = 0;
=======
    mLocationPolicy = Preconditions.checkNotNull(options.getLocationPolicy(),
        PreconditionMessage.FILE_WRITE_LOCATION_POLICY_UNSPECIFIED);
>>>>>>> 1cdcc578
  }

  @Override
  public void cancel() throws IOException {
    mCanceled = true;
    close();
  }

  @Override
  public void close() throws IOException {
    if (mClosed) {
      return;
    }
    if (mCurrentBlockOutStream != null) {
      mPreviousBlockOutStreams.add(mCurrentBlockOutStream);
    }

    Boolean canComplete = false;
    CompleteFileOptions.Builder builder = new CompleteFileOptions.Builder(ClientContext.getConf());
    if (mUnderStorageType.isSyncPersist()) {
      String tmpPath = PathUtils.temporaryFileName(mFileId, mNonce, mUfsPath);
      UnderFileSystem ufs = UnderFileSystem.get(tmpPath, ClientContext.getConf());
      if (mCanceled) {
        // TODO(yupeng): Handle this special case in under storage integrations.
        mUnderStorageOutputStream.close();
        if (!ufs.exists(tmpPath)) {
          // Location of the temporary file has changed, recompute it.
          updateUfsPath();
          tmpPath = PathUtils.temporaryFileName(mFileId, mNonce, mUfsPath);
        }
        ufs.delete(tmpPath, false);
      } else {
        mUnderStorageOutputStream.flush();
        mUnderStorageOutputStream.close();
        if (!ufs.exists(tmpPath)) {
          // Location of the temporary file has changed, recompute it.
          updateUfsPath();
          tmpPath = PathUtils.temporaryFileName(mFileId, mNonce, mUfsPath);
        }
        if (!ufs.rename(tmpPath, mUfsPath)) {
          throw new IOException("Failed to rename " + tmpPath + " to " + mUfsPath);
        }
        builder.setUfsLength(ufs.getFileSize(mUfsPath));
        canComplete = true;
      }
    }

    if (mTachyonStorageType.isStore()) {
      try {
        if (mCanceled) {
          for (BufferedBlockOutStream bos : mPreviousBlockOutStreams) {
            bos.cancel();
          }
        } else {
          for (BufferedBlockOutStream bos : mPreviousBlockOutStreams) {
            bos.close();
          }
          canComplete = true;
        }
      } catch (IOException ioe) {
        handleCacheWriteException(ioe);
      }
    }

    if (canComplete) {
      FileSystemMasterClient masterClient = mContext.acquireMasterClient();
      try {
        masterClient.completeFile(mFileId, builder.build());
      } catch (TachyonException e) {
        throw new IOException(e);
      } finally {
        mContext.releaseMasterClient(masterClient);
      }
    }
    mClosed = true;
  }

  @Override
  public void flush() throws IOException {
    // TODO(yupeng): Handle flush for Tachyon storage stream as well.
    if (mUnderStorageType.isSyncPersist()) {
      mUnderStorageOutputStream.flush();
    }
  }

  @Override
  public void write(int b) throws IOException {
    if (mShouldCacheCurrentBlock) {
      try {
        if (mCurrentBlockOutStream == null || mCurrentBlockOutStream.remaining() == 0) {
          getNextBlock();
        }
        mCurrentBlockOutStream.write(b);
        mBytesWritten++;
      } catch (IOException ioe) {
        handleCacheWriteException(ioe);
      }
    }

    if (mUnderStorageType.isSyncPersist()) {
      mUnderStorageOutputStream.write(b);
      ClientContext.getClientMetrics().incBytesWrittenUfs(1);
    }
  }

  @Override
  public void write(byte[] b) throws IOException {
    Preconditions.checkArgument(b != null, PreconditionMessage.ERR_WRITE_BUFFER_NULL);
    write(b, 0, b.length);
  }

  @Override
  public void write(byte[] b, int off, int len) throws IOException {
    Preconditions.checkArgument(b != null, PreconditionMessage.ERR_WRITE_BUFFER_NULL);
    Preconditions.checkArgument(off >= 0 && len >= 0 && len + off <= b.length,
        PreconditionMessage.ERR_BUFFER_STATE, b.length, off, len);

    if (mShouldCacheCurrentBlock) {
      try {
        int tLen = len;
        int tOff = off;
        while (tLen > 0) {
          if (mCurrentBlockOutStream == null || mCurrentBlockOutStream.remaining() == 0) {
            getNextBlock();
          }
          long currentBlockLeftBytes = mCurrentBlockOutStream.remaining();
          if (currentBlockLeftBytes >= tLen) {
            mCurrentBlockOutStream.write(b, tOff, tLen);
            mBytesWritten += tLen;
            tLen = 0;
          } else {
            mCurrentBlockOutStream.write(b, tOff, (int) currentBlockLeftBytes);
            mBytesWritten += (int) currentBlockLeftBytes;
            tOff += currentBlockLeftBytes;
            tLen -= currentBlockLeftBytes;
          }
        }
      } catch (IOException ioe) {
        handleCacheWriteException(ioe);
      }
    }

    if (mUnderStorageType.isSyncPersist()) {
      mUnderStorageOutputStream.write(b, off, len);
      ClientContext.getClientMetrics().incBytesWrittenUfs(len);
    }
  }

  private void getNextBlock() throws IOException {
    if (mCurrentBlockOutStream != null) {
      Preconditions.checkState(mCurrentBlockOutStream.remaining() <= 0,
          PreconditionMessage.ERR_BLOCK_REMAINING);
      mPreviousBlockOutStreams.add(mCurrentBlockOutStream);
    }

    if (mTachyonStorageType.isStore()) {
      try {
        WorkerNetAddress address = mLocationPolicy.getWorkerForNextBlock(
            mContext.getTachyonBlockStore().getWorkerInfoList(), mBlockSize);
        String hostname = address == null ? null : address.getHost();
        // TODO(yupeng) use the returned address directly for constructing the out stream
        mCurrentBlockOutStream =
            mContext.getTachyonBlockStore().getOutStream(getNextBlockId(), mBlockSize, hostname);
        mShouldCacheCurrentBlock = true;
      } catch (TachyonException e) {
        throw new IOException(e);
      }
    }
  }

  private long getNextBlockId() throws IOException {
    FileSystemMasterClient masterClient = mContext.acquireMasterClient();
    try {
      return masterClient.getNewBlockIdForFile(mFileId);
    } catch (TachyonException e) {
      throw new IOException(e);
    } finally {
      mContext.releaseMasterClient(masterClient);
    }
  }

  protected void handleCacheWriteException(IOException ioe) throws IOException {
    if (!mUnderStorageType.isSyncPersist()) {
      throw new IOException(ExceptionMessage.FAILED_CACHE.getMessage(ioe.getMessage()), ioe);
    }

    LOG.warn("Failed to write into TachyonStore, canceling write attempt.", ioe);
    if (mCurrentBlockOutStream != null) {
      mShouldCacheCurrentBlock = false;
      mCurrentBlockOutStream.cancel();
    }
  }

  private void updateUfsPath() throws IOException {
    FileSystemMasterClient client = mContext.acquireMasterClient();
    try {
      FileInfo fileInfo = client.getFileInfo(mFileId);
      mUfsPath = fileInfo.getUfsPath();
    } catch (TachyonException e) {
      throw new IOException(e.getMessage());
    } finally {
      mContext.releaseMasterClient(client);
    }
  }
}<|MERGE_RESOLUTION|>--- conflicted
+++ resolved
@@ -100,12 +100,9 @@
     mClosed = false;
     mCanceled = false;
     mShouldCacheCurrentBlock = mTachyonStorageType.isStore();
-<<<<<<< HEAD
     mBytesWritten = 0;
-=======
     mLocationPolicy = Preconditions.checkNotNull(options.getLocationPolicy(),
         PreconditionMessage.FILE_WRITE_LOCATION_POLICY_UNSPECIFIED);
->>>>>>> 1cdcc578
   }
 
   @Override
